/**
***************************************************************************
* @file brick/iso12233/iso12233.hh
*
* Header file declaring functions that implement the ISO12233 MTF
* measurement algorithms.
*
* Copyright (C) 2017 David LaRose, dlr@cs.cmu.edu
* See accompanying file, LICENSE.TXT, for details.
*
***************************************************************************
*/

#ifndef BRICK_ISO12233_ISO12233_HH
#define BRICK_ISO12233_ISO12233_HH

#include <brick/iso12233/symbolImports.hh>

namespace brick {

  namespace iso12233 {

    /**
     ** This struct controls the operation of the e-SFR algorithm.
     ** The default settings give what the author considers to be good
     ** performance.  If you want things to run strictly to the
     ** standard, use Iso12233Config::getStandardCompliant() to set up
     ** an Iso12233Config instance for you.
     **/
    struct Iso12233Config {

      // Local types.
      enum class PostWeightStrategy : std::int8_t {SINC, DERIVED};

      // Configuration variables.
      bool useInitialHammingWindow = false;
      bool useSecondHammingWindow = false;
      PostWeightStrategy postWeightStrategy = PostWeightStrategy::DERIVED;

      static Iso12233Config
      getStandardCompliant() {
        Iso12233Config result;
        result.useInitialHammingWindow = true;
        result.useSecondHammingWindow = true;
        result.postWeightStrategy = PostWeightStrategy::SINC;
        return result;
      }
    };


    /**
     * This function implements the ISO-12233 e-SFR algorithm as
     * closely as possible.
     *
     * @param inputPatch This argument is the image patch to be
     * analyzed.  It must contain a nearly-vertical dark->light edge,
     * with the dark portion on the left side of the patch.  The patch
<<<<<<< HEAD
     * should be significantly wider (more than 2x) than argument
     * windowSize.  The patch should have plenty (say, more than 10,
     * fewer than 1000) rows.
     *
     * @param windowSize This argument must (for now) be a power of
     * two, and is the size of the window surrounding the edge that
     * should be evaluated.  Choose a number high enough to be sure
     * that any lingering effects of being near an edge have died out
     * by the time you are windowSize / 2 from the edge itself.  The
     * larger this number, the less your result will be affected by
     * FFT artifacts, so choose this to be at least 10 times the width
     * of your blurred edge.
=======
     * should be significantly wider (slightly more than 2x) than
     * argument windowSize.  The patch should have plenty (say, more
     * than 10, fewer than 1000) rows.
     *
     * @param windowSize This argument is the size of the window
     * surrounding the edge that should be evaluated.  Choose a number
     * high enough to be sure that any lingering effects of being near
     * an edge have died out by the time you are windowSize / 2 from
     * the edge itself.  The larger this number, the less your result
     * will be affected by FFT artifacts, so choose this to be at
     * least 10 times the width of your blurred edge.
>>>>>>> 1db85de8
     *
     * @param conversionFunction This function should implement the
     * Opto-Electronic Conversion Function (OECF) of the camera.  When
     * a pixel is passed to its application operator, it should return
     * a FloatType indicating the corresponding corrected intensity.
     * For example, you should be able to write "FloatType intensity =
     * oecf(inputPatch(rr, cc));" This is also a good way to select
     * specific color channels if you want to measure their MTFs
     * independently.
     *
     * @return The return value is the computed MTF of the imaging
     * system, assuming the physical edge being observed is a perfect
     * instantaneous transition from dark to light.
     */
    template <class FloatType,
              ImageFormat InputFormat,
              class ConversionFunction>
    Array1D<FloatType>
    iso12233(Image<InputFormat> const& inputPatch,
             std::size_t windowSize,
             ConversionFunction const& oecf,
             Iso12233Config const& config = Iso12233Config());

<<<<<<< HEAD

=======
>>>>>>> 1db85de8
  } // namespace iso12233

} // namespace brick


// Include file containing definitions of inline and template
// functions.
#include <brick/iso12233/iso12233_impl.hh>

#endif /* #ifndef BRICK_ISO12233_ISO12233_HH */<|MERGE_RESOLUTION|>--- conflicted
+++ resolved
@@ -19,6 +19,7 @@
 namespace brick {
 
   namespace iso12233 {
+
 
     /**
      ** This struct controls the operation of the e-SFR algorithm.
@@ -55,7 +56,6 @@
      * @param inputPatch This argument is the image patch to be
      * analyzed.  It must contain a nearly-vertical dark->light edge,
      * with the dark portion on the left side of the patch.  The patch
-<<<<<<< HEAD
      * should be significantly wider (more than 2x) than argument
      * windowSize.  The patch should have plenty (say, more than 10,
      * fewer than 1000) rows.
@@ -68,19 +68,6 @@
      * larger this number, the less your result will be affected by
      * FFT artifacts, so choose this to be at least 10 times the width
      * of your blurred edge.
-=======
-     * should be significantly wider (slightly more than 2x) than
-     * argument windowSize.  The patch should have plenty (say, more
-     * than 10, fewer than 1000) rows.
-     *
-     * @param windowSize This argument is the size of the window
-     * surrounding the edge that should be evaluated.  Choose a number
-     * high enough to be sure that any lingering effects of being near
-     * an edge have died out by the time you are windowSize / 2 from
-     * the edge itself.  The larger this number, the less your result
-     * will be affected by FFT artifacts, so choose this to be at
-     * least 10 times the width of your blurred edge.
->>>>>>> 1db85de8
      *
      * @param conversionFunction This function should implement the
      * Opto-Electronic Conversion Function (OECF) of the camera.  When
@@ -104,10 +91,6 @@
              ConversionFunction const& oecf,
              Iso12233Config const& config = Iso12233Config());
 
-<<<<<<< HEAD
-
-=======
->>>>>>> 1db85de8
   } // namespace iso12233
 
 } // namespace brick
