--- conflicted
+++ resolved
@@ -19,10 +19,6 @@
 namespace brick {
 
   namespace iso12233 {
-
-<<<<<<< HEAD
-    /**
-=======
 
     /**
      ** This struct controls the operation of the e-SFR algorithm.
@@ -46,24 +42,16 @@
     
 
     /** 
->>>>>>> 62685b70
      * This function implements the ISO-12233 e-SFR algorithm as
      * closely as possible.
      *
      * @param inputPatch This argument is the image patch to be
      * analyzed.  It must contain a nearly-vertical dark->light edge,
      * with the dark portion on the left side of the patch.  The patch
-<<<<<<< HEAD
-     * should be significantly wider (2x or so) than argument
-     * windowSize.  The patch should have plenty (say, more than 10,
-     * fewer than 1000) rows.
-     *
-=======
      * should be significantly wider (slightly more than 2x) than
      * argument windowSize.  The patch should have plenty (say, more
      * than 10, fewer than 1000) rows.
-     * 
->>>>>>> 62685b70
+     *
      * @param windowSize This argument is the size of the window
      * surrounding the edge that should be evaluated.  Choose a number
      * high enough to be sure that any lingering effects of being near
@@ -94,7 +82,6 @@
              ConversionFunction const& oecf,
              Iso12233Config const& config = Iso12233Config());
 
-
   } // namespace iso12233
 
 } // namespace brick
