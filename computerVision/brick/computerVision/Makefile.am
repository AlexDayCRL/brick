--- conflicted
+++ resolved
@@ -54,12 +54,9 @@
 	kernels.hh kernels_impl.hh \
 	keypointMatcherFast.hh keypointMatcherFast_impl.hh \
 	keypointSelectorFast.hh keypointSelectorFast_impl.hh \
-<<<<<<< HEAD
+	naiveSnake.hh naiveSnake_impl.hh \
 	nonMaximumSuppress.hh nonMaximumSuppress_impl.hh \
-=======
-	naiveSnake.hh naiveSnake_impl.hh \
 	nChooseKSampleSelector.hh nChooseKSampleSelector_impl.hh \
->>>>>>> a673f817
 	pixelBGRA.hh \
 	pixelHSV.hh \
 	pixelRGB.hh \
@@ -75,18 +72,6 @@
 	utilities.hh utilities_impl.hh
 
 stillToComeHeaders		= \
-<<<<<<< HEAD
-	connectedComponents.h \
-	dilate.h \
-	extendedKalmanFilter.h \
-	featureAssociation.h \
-	fourierTransformer.h \
-	getEuclideanDistance.h \
-	histogramEqualize.h \
-	nChooseKSampleSelector.h \
-	naiveSnake.h \
-=======
->>>>>>> a673f817
 	opticalFlow.h \
 	quadMap.h
 
