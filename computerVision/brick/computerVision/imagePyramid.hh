/**
***************************************************************************
* @file brick/computerVision/imagePyramid.hh
*
* Header file declaring a class template for constructing scale-space
* image pyramids.
*
* Copyright (C) 2011 David LaRose, dlr@cs.cmu.edu
* See accompanying file, LICENSE.TXT, for details.
*
***************************************************************************
*/

#ifndef BRICK_COMPUTERVISION_IMAGEPYRAMID_HH
#define BRICK_COMPUTERVISION_IMAGEPYRAMID_HH

#include <brick/numeric/vector2D.hh>

namespace brick {

  namespace computerVision {

    /**
     ** This class template generates a scale-space image pyramid by
     ** repeatedly subsampling the input image.
     **
     ** Template argument Format specifies the format of the input
     ** image.  InternalFormat specifies the image type used to
     ** accumulate results during low-pass filtering, and KernelType
     ** specifies the element type of the filter kernel used to
     ** perform the low-pass filtering.
     **
     ** Example usage:
     **
     ** @code
     **   Image<GRAY8> inputImage = readPGM8(inputFileName);
     **   Image<GRAY_FLOAT32> floatImage = convertColorspace<GRAY_FLOAT32>(
     **     inputImage);
     **   ImagePyramid<GRAY_FLOAT32, GRAY_FLOAT32, common::Float32> pyramid(
     **     floatImage);
     **   Image<GRAY_FLOAT32> smallestImage = pyramid.getLevel(
     **     pyramid.getNumberOfLevels() - 1);
     ** @endcode
     **
     ** In this example, we choose a floating point format so that the
     ** result of the low-pass filtering operation is well behaved.
     ** Over time, filtering operations in brick::computerVision may
     ** mature to the point that discrete image formats (GRAY16,
     ** GRAY32) are a good (and more efficent) choice.
     **/
    template <ImageFormat Format, ImageFormat InternalFormat, class KernelType>
    class ImagePyramid {
    public:

      // ========= Public member functions. =========

      /** 
       * Construct an image pyramid using default filtering.  The
       * input image will be stored as the base of the pyramid, then
       * low-pass filtered and to create subsequent levels.  If
       * desired, low-pass filtered images will be subtracted from
       * unfiltered images to create a Difference-of-Gaussians
       * approximation to the Laplacian-of-Gaussian scale space at
       * each level except the last.  The last level of the pyramid
       * will simply be low-pass (Gaussian) filtered, regardless of
       * whether or not the Difference-of-Gaussians computation is
       * enabled.
       *
       * WARNING: the filtering currently zeros out the edges of the
       * low-pass-filtered image (where the filter doesn't fit on the
       * image). This creates a high-frequency edge several pixels
       * from the image borders.  This also makes a border of
       * un-subtracted pixels in the Difference-of-Gaussian images.
       * The width of this border is reported by member function
       * getBorderSize().
       * 
       * @param inputImage This argument is the image to be downsampled.
       * 
       * @param scaleFactorPerLevel This argument specifies the size
       * ratio between pyramid levels.  Integer scale factors are
       * detected and handled more efficiently than non-integer scale
       * factors.  The "special" scale factor 1.5 (special because
       * it's easy to do quickly) is not detected, but may be in a
       * subsequent release.
       * 
       * @param levels This argument specifies how many pyramid levels
       * should be created.  Sitting this argument to zero tells the
       * pyramid to generate as many levels as possible.
       * 
       * @param isBandPass Setting this argument to true enables the
<<<<<<< HEAD
       * Laplacian of Guassian approximation.  Note that the final
       * (smallest) image of the pyramid will simply be low-pass
       * filtered, not LoG.
=======
       * Difference-of-Gaussians approximation to Laplacian of
       * Guassian scale space.  If this argument is false, only
       * low-pass-filtered (and then subsampled) pyramid levels will
       * be computed.
>>>>>>> f32b558d
       */
      ImagePyramid(Image<Format> const& inputImage,
                   double scaleFactorPerLevel = 2.0,
                   unsigned int levels = 0,
                   bool isBandPass = true);


      /** 
       * This member function accepts pixel coordinates at one level
       * of the image and returns the matching coordinates in any
       * other level.  Pixel [0, 0] is in the upper left corner of the
       * image.  When converting from an earlier (larger image) level
       * to a later level, it is possible to input coordinates that
       * fall between pixels on the smaller image.  In this case, the
       * resulting coordinates will be rounded down.
       * 
       * @param inCoords This argument specifies the coordinates to be
       * converted.
       * 
       * @param fromLevel This argument specifies what pyramid level
       * the input coordinates apply to.
       * 
       * @param toLevel This argument specifies to which pyramid level
       * the input coordinates should be converted.
       * 
       * @return The return value is the converted coordinate pair.
       */
      brick::numeric::Index2D
      convertImageCoordinates(brick::numeric::Index2D const& inCoords,
                              unsigned int fromLevel,
                              unsigned int toLevel);


      /** 
       * This member function accepts pixel coordinates at one level
       * of the image and returns the matching coordinates in any
       * other level.  Pixel coordinate (0, 0) is the upper left
       * corner of the upper left pixel (at each level).  The center
       * of the upper left pixel is (0.5, 0.5), and the X coordinate
       * increases along the top row of the image.
       * 
       * @param inCoords This argument specifies the coordinates to be
       * converted.
       * 
       * @param fromLevel This argument specifies what pyramid level
       * the input coordinates apply to.
       * 
       * @param toLevel This argument specifies to which pyramid level
       * the input coordinates should be converted.
       * 
       * @return The return value is the converted coordinate pair.
       */
      brick::numeric::Vector2D<double>
      convertImageCoordinates(brick::numeric::Vector2D<double> const& inCoords,
                              unsigned int fromLevel,
                              unsigned int toLevel);


      /** 
       * Returns the number of columns at each of the left and right
       * borders of the image in which the filtered image data is
       * invalid due to the filter kernel overlapping the edge of the
       * image.
       * 
       * @return The return value is the width, in pixels, of the
       * invalid region.
       */
      unsigned int
      getBorderSizeLeftRight();

      
      /** 
       * Returns the number of rows at each of the top and bottom
       * borders of the image in which the filtered image data is
       * invalid due to the filter kernel overlapping the edge of the
       * image.
       * 
       * @return The return value is the heigh, in pixels, of the
       * invalid region.
       */
      unsigned int
      getBorderSizeTopBottom();

      
      /** 
       * This member function returns a shallow-copy of the specified
       * pyramid level.  If you need a deep copy, you can use
       * "myPyramid.getLevel().copy()."  The returned image is a
       * low-pass filtered and subsampled version of the original.
       * 
       * @param levelIndex This argument is the requested level.
       * Level 0 is full resolution, with subsequent levels being more
       * and more subsampled.
       * 
       * @return The return value is a shallow-copy of the requested
       * image.
       */
      Image<Format>&
      getLevel(unsigned int levelIndex);


      /** 
       * Returns the number of levels in the pyramid.
       * 
       * @return The return value specifies how many levels there are
       * in the pyramid.
       */
      unsigned int 
      getNumberOfLevels();


      /** 
       * This member function returns a shallow-copy of the specified
       * scale-space pyramid level.  If you need a deep copy, you can
       * use "myPyramid.getScaleSpaceLevel().copy()."  If constructor
       * argument isBandPass was set to true, the returned image is a
       * band-pass (Difference of Gaussians) filtered and subsampled
       * version of the original.  Otherwise, the returned image is
       * empty.
       * 
       * @param levelIndex This argument is the requested level.
       * Level 0 is full resolution, with subsequent levels being more
       * and more subsampled.
       * 
       * @return The return value is a shallow-copy of the requested
       * image.
       */
      Image<Format>&
      getScaleSpaceLevel(unsigned int levelIndex);

    private:

      bool
      isIntegral(double scaleFactor, int& integerScaleFactor);


      Image<Format>
      subsampleImage(Image<Format> const& inputImage,
                     double scaleFactor);


      int m_borderSizeLeftRight;
      int m_borderSizeTopBottom;
      std::vector< Image<Format> > m_pyramid;
      double m_scaleFactorPerLevel;
    };

  } // namespace computerVision
  
} // namespace brick


// Include file containing definitions of inline and template
// functions.
#include <brick/computerVision/imagePyramid_impl.hh>

#endif /* #ifndef BRICK_COMPUTERVISION_IMAGEPYRAMID_HH */<|MERGE_RESOLUTION|>--- conflicted
+++ resolved
@@ -88,16 +88,10 @@
        * pyramid to generate as many levels as possible.
        * 
        * @param isBandPass Setting this argument to true enables the
-<<<<<<< HEAD
-       * Laplacian of Guassian approximation.  Note that the final
-       * (smallest) image of the pyramid will simply be low-pass
-       * filtered, not LoG.
-=======
        * Difference-of-Gaussians approximation to Laplacian of
        * Guassian scale space.  If this argument is false, only
        * low-pass-filtered (and then subsampled) pyramid levels will
        * be computed.
->>>>>>> f32b558d
        */
       ImagePyramid(Image<Format> const& inputImage,
                    double scaleFactorPerLevel = 2.0,
