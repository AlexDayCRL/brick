--- conflicted
+++ resolved
@@ -52,16 +52,10 @@
   
   # Fix include directives and doxygen file comments.
   os.system("sed "
-<<<<<<< HEAD
             + r"-e 's/dlrCommon\/\(\S\)\(\S*\.\S*\)/brick\/common\/\l\1\2/g' "
+            + r"-e 's/dlrOptimization\/\(\S\)\(\S*\.\S*\)/brick\/optimization\/\l\1\2/g' "
             + r"-e 's/\(brick\/\S*\/\S*\.\)h$/\1hh/' "
             + r"-e 's/\(brick\/\S*\/\S*\.\)h\>/\1hh/' "
-=======
-            + "-e 's/dlrCommon\//brick\/common\//' "
-            + "-e 's/dlrOptimization\//brick\/optimization\//' "
-            + "-e 's/\.h$/\.hh/' "
-            + "-e 's/\.h\>/\.hh\>/' "
->>>>>>> d2806496
             + "< %s > %s" % (outputFileName, tempFileName))
   os.system("cp %s %s" % (tempFileName, outputFileName))
 
